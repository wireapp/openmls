# Interop Client

Interoperability between MLS implementations is tested using a [test-runner] that tells different MLS
implementations what to do, e.g., to create a group, export a group info, make a proposal, commit, etc.

To receive these actions from the test-runner, all implementations need to expose their group handling logic through
a unified gRPC interface. Technically, this interface is exposed through a gRPC server, although the idea is really that
OpenMLS acts like a member of a group.

The gRPC server for OpenMLS is provided here. The test-runner and [MLS++] -- another MLS implementation -- are provided
through Docker.

## Quickstart

As an example, we want to test if OpenMLS can interoperate with MLS++.
We need three components: the OpenMLS gRPC server, the MLS++ gRPC server, and the test-runner.

There are 2 ways to run the services: running each image separately or through docker compose.

### Docker compose

Simply navigate to the `./interop/docker` folder and run docker compose up. This will build the images start the services and run the test.

This will run the `welcome_join.json` config file in the test-runner. To choose a different one, set the environment variable `CONFIG_RUN` prior to starting the services to the desired file name. The variable is set during container creation, so in order to change, it needs to be recreated.

```
CONFIG_RUN=commit.json docker compose up
```

Alternatively, you can run the test runner directly through this command:

```
docker compose run test-runner -client openmls:50051 -client mlspp:50052 -config=../configs/commit.json
```

All the parameters after the `test-runner` will be passed to the executable. The configs are in the `../configs` folder and the default hostnames and ports for the openmls implementation and mlspp are `openmls:50051` and `mlspp:50052`.

<<<<<<< HEAD
The ports are open to the host so one can manually call each of the services. To change the port that it will be run, set the environment variables `OPENMLS_PORT` and `MLSPP_PORT` prior to the container creation.

### Each service separately

Be aware that the network flag used here for docker only works on linux. Consider using the docker compose in other platforms.
=======
The ports are open to the host so one can manually call each of the services. To change the port, set the environment variables `OPENMLS_PORT` and `MLSPP_PORT` prior to the container creation.

### Each service separately

Be aware that the network flag used here for docker only works on Linux. Consider using the docker compose in other platforms.
>>>>>>> 246c96b8

#### Build & start the OpenMLS gRPC server

The OpenMLS gRPC server can be started with ...

```sh
RUST_LOG=interop=info cargo run
```

... and will listen for gRPC commands on port 50051.

You can use the `RUST_LOG` environment variable to control what is logged, e.g., `RUST_LOG=interop=trace,openmls=debug`.
Furthermore, OpenMLS provides the `crypto-debug` feature that unlocks logging of sensitive values such as private keys.

#### Build & start the MLS++ gRPC server

The MLS++ gRPC server can be started by using the provided Dockerfile:

```sh
docker build --tag mlspp docker/mlspp
docker run -p 12345:12345 -it mlspp -live 12345
```

Note: We use an interactive session here in case you want to debug discrepancies between OpenMLS and MLS++.

#### Build & run the test-runner

The test-runner can be started by using the provided Dockerfile:

```sh
docker build --tag test-runner docker/test-runner
docker run --network host -it test-runner -fail-fast -client localhost:50051 -client localhost:12345 -config=../configs/welcome_join.json
```

You should now see how the test-runner orchestrated the "welcome" scenario between OpenMLS and MLS++. You can run more scenarios by specifying another config file.

### Notes on interop testing

- Each "step" in the config files is translated to one (or more) gRPC calls. For example, `"action": "externalJoin"` will request a group info, request an external commit from the joiner, and request all members to process the commit.
- References such as `"byReference": [5, 6]` in the config files refer to the **index** of a step in the scenario.
<<<<<<< HEAD
- Currently, the supported ciphersuites were fixated by a patch to `[1, 2, 3]` in the test-runner.
=======
- Currently, the supported ciphersuites are fixed by a patch to `[1, 2, 3]` in the test-runner.
>>>>>>> 246c96b8
- In order to pinpoint discrepancies, it might help to add (more) logging to OpenMLS or MLS++. Use a Docker volume to persist your changes.

## Test script

The interop client can be used to have OpenMLS perform interop testing against
itself by running the `test_with_runner.py` script.

```
USAGE:
    interop_client [OPTIONS]

OPTIONS:
    -h, --host <HOST>    [default: [::1]]
        --help           Print help information
    -p, --port <PORT>    [default: 50051]
```

The script requires

- `cargo` to compile the `interop_client`
- `git` to checkout the code of the test runner
- `go` to compile the `test-runner`

[test-runner]: https://github.com/mlswg/mls-implementations/tree/main/interop/test-runner
[MLS++]: https://github.com/cisco/mlspp<|MERGE_RESOLUTION|>--- conflicted
+++ resolved
@@ -35,19 +35,11 @@
 
 All the parameters after the `test-runner` will be passed to the executable. The configs are in the `../configs` folder and the default hostnames and ports for the openmls implementation and mlspp are `openmls:50051` and `mlspp:50052`.
 
-<<<<<<< HEAD
-The ports are open to the host so one can manually call each of the services. To change the port that it will be run, set the environment variables `OPENMLS_PORT` and `MLSPP_PORT` prior to the container creation.
-
-### Each service separately
-
-Be aware that the network flag used here for docker only works on linux. Consider using the docker compose in other platforms.
-=======
 The ports are open to the host so one can manually call each of the services. To change the port, set the environment variables `OPENMLS_PORT` and `MLSPP_PORT` prior to the container creation.
 
 ### Each service separately
 
 Be aware that the network flag used here for docker only works on Linux. Consider using the docker compose in other platforms.
->>>>>>> 246c96b8
 
 #### Build & start the OpenMLS gRPC server
 
@@ -88,11 +80,7 @@
 
 - Each "step" in the config files is translated to one (or more) gRPC calls. For example, `"action": "externalJoin"` will request a group info, request an external commit from the joiner, and request all members to process the commit.
 - References such as `"byReference": [5, 6]` in the config files refer to the **index** of a step in the scenario.
-<<<<<<< HEAD
-- Currently, the supported ciphersuites were fixated by a patch to `[1, 2, 3]` in the test-runner.
-=======
 - Currently, the supported ciphersuites are fixed by a patch to `[1, 2, 3]` in the test-runner.
->>>>>>> 246c96b8
 - In order to pinpoint discrepancies, it might help to add (more) logging to OpenMLS or MLS++. Use a Docker volume to persist your changes.
 
 ## Test script
@@ -105,7 +93,7 @@
     interop_client [OPTIONS]
 
 OPTIONS:
-    -h, --host <HOST>    [default: [::1]]
+    -h, --host <HOST>    [default: [0.0.0.0]]
         --help           Print help information
     -p, --port <PORT>    [default: 50051]
 ```
