--- conflicted
+++ resolved
@@ -37,14 +37,9 @@
 tls-codec = { version = "0.1", path = "tls-codec", features = ["derive", "hpke"] }
 log = { version = "0.4", features = ["std"] }
 typetag = "0.1"
-<<<<<<< HEAD
-hpke = { version = "0.0.5", package = "hpke-rs", features = ["hazmat", "serialization"] }
-evercrypt = { version = "0.0.7", features = ["serialization"] }
-itertools = {version = "0.10", optional = true}
-=======
 hpke = { version = "0.0.6", package = "hpke-rs", features = ["hazmat", "serialization"] }
 evercrypt = { version = "0.0.8", features = ["serialization"] }
->>>>>>> 78a7f59a
+itertools = {version = "0.10", optional = true}
 
 [features]
 default = ["rust-crypto"]
