use crate::extensions::*;
use crate::tree::{index::*, node::*, *};

use evercrypt::prelude::*;

use rand::rngs::OsRng;
use rand::RngCore;

pub(crate) fn randombytes(n: usize) -> Vec<u8> {
    get_random_vec(n)
}

pub(crate) fn random_u32() -> u32 {
    OsRng.next_u32()
}

#[cfg(all(test, feature = "test-vectors"))]
pub(crate) fn random_u64() -> u64 {
    OsRng.next_u64()
}

#[cfg(test)]
pub(crate) fn random_u8() -> u8 {
    get_random_vec(1)[0]
}

#[inline]
pub(crate) fn zero(length: usize) -> Vec<u8> {
    vec![0u8; length]
}

fn _bytes_to_hex(bytes: &[u8]) -> String {
    let mut hex = String::new();
    for b in bytes {
        hex += &format!("{:02X}", *b);
    }
    hex
}

// Pretty ugly helper to count the number of arguments.
macro_rules! count {
    () => (0usize);
    ( $x:tt $($xs:tt)* ) => (1usize + count!($($xs)*));
}

/// The struct must contain a field `ciphersuite: &'static Ciphersuite`, which
/// is not added to the macro invocation.

macro_rules! implement_persistence {
    ($name:ident, $( $fields:ident ),*) => {
        impl<'de> Deserialize<'de> for $name {
            fn deserialize<D>(deserializer: D) -> Result<Self, D::Error>
            where
                D: Deserializer<'de>,
            {
                const NUM_FIELDS: usize = count!($($fields)*) + 1;
                static FIELDS: [&'static str; NUM_FIELDS] = [
                $(
                    stringify!($fields),
                )*
                    "ciphersuite",
                ];

                #[derive(Deserialize)]
                #[serde(field_identifier, rename_all = "lowercase")]
                #[allow(non_camel_case_types)]
                enum Field {
                    $(
                        $fields,
                    )*
                    ciphersuite,
                };

                struct MyVisitor;

                impl<'de> Visitor<'de> for MyVisitor {
                    type Value = $name;

                    fn expecting(&self, formatter: &mut std::fmt::Formatter) -> std::fmt::Result {
                        formatter.write_str(&format!("struct {}", stringify!($name)))
                    }

                    fn visit_seq<V>(self, mut seq: V) -> Result<$name, V::Error>
                    where
                        V: SeqAccess<'de>,
                    {
                        let mut ctr = 0usize;
                        $(
                            let $fields = seq
                                .next_element()?
                                .ok_or_else(|| de::Error::invalid_length(ctr, &self))?;
                            ctr += 1;
                        )*
                        let ciphersuite = seq
                            .next_element()?
                            .ok_or_else(|| de::Error::invalid_length(ctr, &self))?;
                        Ok($name {
                            ciphersuite: match Config::ciphersuite(ciphersuite) {
                                Ok(c) => c,
                                Err(_) => return Err(de::Error::custom("Unsupported ciphersuite")),
                            },
                            $(
                                $fields,
                            )*
                        })
                    }

                    fn visit_map<V>(self, mut map: V) -> Result<$name, V::Error>
                    where
                        V: MapAccess<'de>,
                    {
                        $(
                            let mut $fields = None;
                        )*
                        let mut ciphersuite = None;
                        while let Some(key) = map.next_key()? {
                            match key {
                                Field::ciphersuite => {
                                    if ciphersuite.is_some() {
                                        return Err(de::Error::duplicate_field("ciphersuite"));
                                    }
                                    ciphersuite = Some(map.next_value()?);
                                }
                                $(
                                    Field::$fields => {
                                        if $fields.is_some() {
                                            return Err(de::Error::duplicate_field(stringify!($fields)));
                                        }
                                        $fields = Some(map.next_value()?);
                                    }
                                )*
                            }
                        }
                        let ciphersuite =
                            ciphersuite.ok_or_else(|| de::Error::missing_field("ciphersuite"))?;
                        $(
                            let $fields = $fields.ok_or_else(|| de::Error::missing_field(stringify!($fields)))?;
                        )*
                        Ok($name {
                            ciphersuite: match Config::ciphersuite(ciphersuite) {
                                Ok(c) => c,
                                Err(_) => return Err(de::Error::custom("Unsupported ciphersuite")),
                            },
                            $(
                                $fields,
                            )*
                        })
                    }
                }
                deserializer.deserialize_struct(
                        stringify!($name),
                        &FIELDS,
                        MyVisitor,
                )
            }
        }

        impl Serialize for $name {
            fn serialize<S>(&self, serializer: S) -> Result<S::Ok, S::Error>
            where
                S: Serializer,
            {
                let mut fields = Vec::new();
                $(
                    fields.push(stringify!($fields));
                )*
                let mut state = serializer.serialize_struct(stringify!($name), fields.len()+1)?;
                $(
                    state.serialize_field(stringify!($fields), &self.$fields)?;
                )*
                state.serialize_field("ciphersuite", &self.ciphersuite.name())?;
                state.end()
            }
        }
    };
}

// Implement std::fmt::Display for a given enum type.
macro_rules! implement_enum_display {
    ($error:ty) => {
        impl std::fmt::Display for $error {
            fn fmt(&self, f: &mut std::fmt::Formatter<'_>) -> std::fmt::Result {
                f.write_fmt(format_args!("{:?}", self))
            }
        }
    };
}

pub fn _print_tree(tree: &RatchetTree, message: &str) {
    let factor = 3;
    println!("{}", message);
    for (i, node_option) in tree.public_tree.nodes().iter().enumerate() {
        let level = treemath::level(NodeIndex::from(i));
        print!("{:04}", i);
        match node_option {
            Some(node) => {
                let (key_bytes, parent_hash_bytes) = match node {
                    Node::Leaf(key_package) => {
                        print!("\tL");
                        let key_bytes = key_package.hpke_init_key().as_slice();
                        let parent_hash_bytes = if let Some(phe) =
                            key_package.extension_with_type(ExtensionType::ParentHash)
                        {
                            let parent_hash_extension: &ParentHashExtension = phe
                                .as_any()
                                .downcast_ref::<ParentHashExtension>()
                                .expect("Library error");
                            parent_hash_extension.parent_hash().to_vec()
                        } else {
                            vec![]
                        };
                        (key_bytes, parent_hash_bytes)
                    }
                    Node::Parent(parent_node) => {
                        if treemath::root(tree.leaf_count()) == NodeIndex::from(i) {
                            print!("\tP(R)");
                        } else {
                            print!("\tP");
                        }
                        let key_bytes = parent_node.public_key().as_slice();
                        let parent_hash_bytes = if let Some(ph) = node.parent_hash() {
                            ph
                        } else {
                            vec![]
                        };
                        (key_bytes, parent_hash_bytes)
                    }
<<<<<<< HEAD
                };
                if !key_bytes.is_empty() {
                    print!("\tPK: {}", _bytes_to_hex(&key_bytes));
                } else {
                    print!("\tPK:\t\t\t");
                }
=======
                    let key_bytes = if let Some(n) = &node.node {
                        n.public_key().as_slice()
                    } else {
                        &[]
                    };
                    let parent_hash_bytes = if let Some(ph) = node.parent_hash() {
                        ph.to_vec()
                    } else {
                        vec![]
                    };
                    (key_bytes, parent_hash_bytes)
                }
            };
            if !key_bytes.is_empty() {
                print!("\tPK: {}", _bytes_to_hex(&key_bytes));
            } else {
                print!("\tPK:\t\t\t");
            }
>>>>>>> 6d4a687b

                if !parent_hash_bytes.is_empty() {
                    print!("\tPH: {}", _bytes_to_hex(&parent_hash_bytes));
                } else {
                    print!("\tPH:\t\t\t\t\t\t\t\t");
                }
                print!("\t| ");
                for _ in 0..level * factor {
                    print!(" ");
                }
                print!("◼︎");
            }
            None => {
                if treemath::root(tree.leaf_count()) == NodeIndex::from(i) {
                    print!("\tB(R)\t\t\t\t\t\t\t\t\t\t\t\t\t\t\t\t\t\t\t| ");
                } else {
                    print!("\tB\t\t\t\t\t\t\t\t\t\t\t\t\t\t\t\t\t\t\t| ");
                }
                for _ in 0..level * factor {
                    print!(" ");
                }
                print!("❑");
            }
        }
        println!();
    }
}<|MERGE_RESOLUTION|>--- conflicted
+++ resolved
@@ -225,14 +225,6 @@
                         };
                         (key_bytes, parent_hash_bytes)
                     }
-<<<<<<< HEAD
-                };
-                if !key_bytes.is_empty() {
-                    print!("\tPK: {}", _bytes_to_hex(&key_bytes));
-                } else {
-                    print!("\tPK:\t\t\t");
-                }
-=======
                     let key_bytes = if let Some(n) = &node.node {
                         n.public_key().as_slice()
                     } else {
@@ -251,7 +243,6 @@
             } else {
                 print!("\tPK:\t\t\t");
             }
->>>>>>> 6d4a687b
 
                 if !parent_hash_bytes.is_empty() {
                     print!("\tPH: {}", _bytes_to_hex(&parent_hash_bytes));
