use crate::ciphersuite::{signable::*, *};
use crate::codec::*;
use crate::config::Config;
use crate::config::ProtocolVersion;
use crate::credentials::*;
use crate::extensions::*;
use crate::framing::Mac;
use crate::group::*;
use crate::schedule::psk::PreSharedKeys;
use crate::schedule::JoinerSecret;
use crate::tree::{index::*, *};

use serde::{Deserialize, Serialize};

mod codec;

pub mod errors;
pub(crate) mod proposals;

pub use codec::*;
pub use errors::*;
use proposals::*;

#[cfg(test)]
mod tests;

/// Welcome Messages
///
/// > 11.2.2. Welcoming New Members
///
/// ```text
/// struct {
///   ProtocolVersion version = mls10;
///   CipherSuite cipher_suite;
///   EncryptedGroupSecrets secrets<0..2^32-1>;
///   opaque encrypted_group_info<1..2^32-1>;
/// } Welcome;
/// ```
#[derive(Clone, Debug, PartialEq)]
pub struct Welcome {
    version: ProtocolVersion,
    cipher_suite: &'static Ciphersuite,
    secrets: Vec<EncryptedGroupSecrets>,
    encrypted_group_info: Vec<u8>,
}

/// EncryptedGroupSecrets
///
/// > 11.2.2. Welcoming New Members
///
/// ```text
/// struct {
///   opaque key_package_hash<1..255>;
///   HPKECiphertext encrypted_group_secrets;
/// } EncryptedGroupSecrets;
/// ```
#[derive(Clone, Debug, PartialEq)]
pub struct EncryptedGroupSecrets {
    pub key_package_hash: Vec<u8>,
    pub encrypted_group_secrets: HpkeCiphertext,
}

impl Welcome {
    /// Create a new welcome message from the provided data.
    /// Note that secrets and the encrypted group info are consumed.
    pub(crate) fn new(
        version: ProtocolVersion,
        cipher_suite: &'static Ciphersuite,
        secrets: Vec<EncryptedGroupSecrets>,
        encrypted_group_info: Vec<u8>,
    ) -> Self {
        Self {
            version,
            cipher_suite,
            secrets,
            encrypted_group_info,
        }
    }

    /// Get a reference to the ciphersuite in this Welcome message.
    pub(crate) fn ciphersuite(&self) -> &'static Ciphersuite {
        self.cipher_suite
    }

    /// Get a reference to the encrypted group secrets in this Welcome message.
    pub fn secrets(&self) -> &[EncryptedGroupSecrets] {
        &self.secrets
    }

    /// Get a reference to the encrypted group info.
    pub(crate) fn encrypted_group_info(&self) -> &[u8] {
        &self.encrypted_group_info
    }

    /// Set the welcome's encrypted group info.
    #[cfg(test)]
    pub fn set_encrypted_group_info(&mut self, encrypted_group_info: Vec<u8>) {
        self.encrypted_group_info = encrypted_group_info;
    }
}

#[derive(Debug, PartialEq, Clone, Serialize, Deserialize)]
pub struct Commit {
    pub(crate) proposals: Vec<ProposalOrRef>,
    pub(crate) path: Option<UpdatePath>,
}

impl Commit {
    /// Returns `true` if the commit contains an update path. `false` otherwise.
    pub fn has_path(&self) -> bool {
        self.path.is_some()
    }
}

/// Confirmation tag field of MLSPlaintext. For type saftey this is a wrapper
/// around a `Mac`.
#[derive(Debug, PartialEq, Clone, Serialize, Deserialize)]
pub struct ConfirmationTag(pub(crate) Mac);

<<<<<<< HEAD
impl ConfirmationTag {
    /// Create a new confirmation tag.
    ///
    /// >  11.2. Commit
    ///
    /// ```text
    /// MLSPlaintext.confirmation_tag =
    ///     MAC(confirmation_key, GroupContext.confirmed_transcript_hash)
    /// ```
    pub fn new(
        ciphersuite: &Ciphersuite,
        confirmation_key: &ConfirmationKey,
        confirmed_transcript_hash: &[u8],
    ) -> Self {
        log_crypto!(trace, "Compute confirmation tag with:");
        log_crypto!(trace, "  key:  {:x?}", confirmation_key.secret().to_bytes());
        log_crypto!(trace, "  hash: {:x?}", confirmed_transcript_hash);
        ConfirmationTag(
            ciphersuite
                .mac(
                    confirmation_key.secret(),
                    &Secret::from(confirmed_transcript_hash.to_vec()),
                )
                .into(),
        )
    }
}

=======
>>>>>>> a454a5a6
impl From<ConfirmationTag> for Vec<u8> {
    fn from(confirmation_tag: ConfirmationTag) -> Self {
        confirmation_tag.0.into()
    }
}

impl From<Vec<u8>> for ConfirmationTag {
    fn from(bytes: Vec<u8>) -> Self {
        ConfirmationTag(bytes.into())
    }
}

/// GroupInfo
///
/// > 11.2.2. Welcoming New Members
///
/// ```text
/// struct {
///   opaque group_id<0..255>;
///   uint64 epoch;
///   opaque tree_hash<0..255>;
///   opaque confirmed_transcript_hash<0..255>;
///   Extension extensions<0..2^32-1>;
///   MAC confirmation_tag;
///   uint32 signer_index;
///   opaque signature<0..2^16-1>;
/// } GroupInfo;
/// ```
pub(crate) struct GroupInfo {
    group_id: GroupId,
    epoch: GroupEpoch,
    tree_hash: Vec<u8>,
    confirmed_transcript_hash: Vec<u8>,
    extensions: Vec<Box<dyn Extension>>,
    confirmation_tag: Vec<u8>,
    signer_index: LeafIndex,
    signature: Signature,
}

impl GroupInfo {
    pub(crate) fn new(
        group_id: GroupId,
        epoch: GroupEpoch,
        tree_hash: Vec<u8>,
        confirmed_transcript_hash: Vec<u8>,
        extensions: Vec<Box<dyn Extension>>,
        confirmation_tag: ConfirmationTag,
        signer_index: LeafIndex,
    ) -> Self {
        Self {
            group_id,
            epoch,
            tree_hash,
            confirmed_transcript_hash,
            extensions,
            confirmation_tag: confirmation_tag.into(),
            signer_index,
            signature: Signature::new_empty(),
        }
    }

    /// Get the tree hash as byte slice.
    pub(crate) fn tree_hash(&self) -> &[u8] {
        &self.tree_hash
    }

    /// Get the signer index.
    pub(crate) fn signer_index(&self) -> LeafIndex {
        self.signer_index
    }

    /// Get the signature.
    pub(crate) fn signature(&self) -> &Signature {
        &self.signature
    }

    /// Set the signature.
    pub(crate) fn set_signature(&mut self, signature: Signature) {
        self.signature = signature;
    }

    /// Get the group ID.
    pub(crate) fn group_id(&self) -> &GroupId {
        &self.group_id
    }

    /// Get the epoch.
    pub(crate) fn epoch(&self) -> GroupEpoch {
        self.epoch
    }

    /// Get the confirmed transcript hash.
    pub(crate) fn confirmed_transcript_hash(&self) -> &[u8] {
        &self.confirmed_transcript_hash
    }

    /// Get the confirmed tag.
    pub(crate) fn confirmation_tag(&self) -> ConfirmationTag {
        ConfirmationTag::from(self.confirmation_tag.clone())
    }

    /// Get the extensions.
    pub(crate) fn extensions(&self) -> &[Box<dyn Extension>] {
        &self.extensions
    }

    /// Set the group info's extensions.
    #[cfg(test)]
    pub(crate) fn set_extensions(&mut self, extensions: Vec<Box<dyn Extension>>) {
        self.extensions = extensions;
    }
}

impl Signable for GroupInfo {
    fn unsigned_payload(&self) -> Result<Vec<u8>, CodecError> {
        let buffer = &mut vec![];
        self.group_id.encode(buffer)?;
        self.epoch.encode(buffer)?;
        encode_vec(VecSize::VecU8, buffer, &self.tree_hash)?;
        encode_vec(VecSize::VecU8, buffer, &self.confirmed_transcript_hash)?;
        encode_extensions(&self.extensions, buffer)?;
        encode_vec(VecSize::VecU8, buffer, &self.confirmation_tag)?;
        self.signer_index.encode(buffer)?;
        Ok(buffer.to_vec())
    }
}

/// PathSecret
///
/// > 11.2.2. Welcoming New Members
///
/// ```text
/// struct {
///   opaque path_secret<1..255>;
/// } PathSecret;
/// ```
pub(crate) struct PathSecret {
    pub path_secret: Secret,
}

/// GroupSecrets
///
/// > 11.2.2. Welcoming New Members
///
/// ```text
/// struct {
///   opaque joiner_secret<1..255>;
///   optional<PathSecret> path_secret;
///   optional<PreSharedKeys> psks;
/// } GroupSecrets;
/// ```

pub(crate) struct GroupSecrets {
    pub(crate) joiner_secret: JoinerSecret,
    pub(crate) path_secret: Option<PathSecret>,
    pub(crate) psks: Option<PreSharedKeys>,
}

impl GroupSecrets {
    /// Create new encoded group secrets.
    pub(crate) fn new_encoded<'a>(
        joiner_secret: &JoinerSecret,
        path_secret: Option<PathSecret>,
        psks_option: impl Into<Option<&'a PreSharedKeys>> + crate::codec::Codec,
    ) -> Result<Vec<u8>, CodecError> {
        let buffer = &mut Vec::new();
        joiner_secret.encode(buffer)?;
        path_secret.encode(buffer)?;
        psks_option.encode(buffer)?;
        Ok(buffer.to_vec())
    }
}

/// PublicGroupState
///
/// ```text
/// struct {
///     CipherSuite cipher_suite;
///     opaque group_id<0..255>;
///     uint64 epoch;
///     opaque tree_hash<0..255>;
///     opaque interim_transcript_hash<0..255>;
///     Extension extensions<0..2^32-1>;
///     HPKEPublicKey external_pub;
///     uint32 signer_index;
///     opaque signature<0..2^16-1>;
/// } PublicGroupState;
/// ```
#[derive(PartialEq, Debug)]
pub struct PublicGroupState {
    pub(crate) ciphersuite: CiphersuiteName,
    pub(crate) group_id: GroupId,
    pub(crate) epoch: GroupEpoch,
    pub(crate) tree_hash: Vec<u8>,
    pub(crate) interim_transcript_hash: Vec<u8>,
    pub(crate) extensions: Vec<Box<dyn Extension>>,
    pub(crate) external_pub: HPKEPublicKey,
    pub(crate) signer_index: LeafIndex,
    pub(crate) signature: Signature,
}

impl PublicGroupState {
    /// Creates a new `PublicGroupState` struct from the current internal state
    /// of the group and signs it.
    pub(crate) fn new(
        mls_group: &MlsGroup,
        credential_bundle: &CredentialBundle,
    ) -> Result<Self, CredentialError> {
        let ciphersuite = mls_group.ciphersuite();
        let (_external_priv, external_pub) = mls_group
            .epoch_secrets()
            .external_secret()
            .derive_external_keypair(ciphersuite)
            .into_keys();

        let group_id = mls_group.group_id().clone();
        let epoch = mls_group.context().epoch();
        let tree_hash = mls_group.tree().tree_hash();
        let interim_transcript_hash = mls_group.interim_transcript_hash().to_vec();
        let extensions = mls_group.extensions();

        let pgstbs = PublicGroupStateTBS {
            group_id: &group_id,
            epoch: &epoch,
            tree_hash: &tree_hash,
            interim_transcript_hash: &interim_transcript_hash,
            extensions: &extensions,
            external_pub: &external_pub,
        };
        let signature = pgstbs.sign(credential_bundle)?;
        Ok(Self {
            ciphersuite: ciphersuite.name(),
            group_id,
            epoch,
            tree_hash,
            interim_transcript_hash,
            extensions,
            external_pub,
            signer_index: mls_group.sender_index(),
            signature,
        })
    }

    /// Verifies the signature of the `PublicGroupState`.
    /// Returns `Ok(())` in case of success and `CredentialError` otherwise.
    pub fn verify(&self, credential_bundle: &CredentialBundle) -> Result<(), CredentialError> {
        let pgstbs = PublicGroupStateTBS {
            group_id: &self.group_id,
            epoch: &self.epoch,
            tree_hash: &self.tree_hash,
            interim_transcript_hash: &self.interim_transcript_hash,
            extensions: &self.extensions,
            external_pub: &self.external_pub,
        };
        let payload = pgstbs
            .encode_detached()
            .map_err(CredentialError::CodecError)?;
        credential_bundle
            .credential()
            .verify(&payload, &self.signature)
    }
}

/// PublicGroupStateTBS
///
/// ```text
/// struct {
///     opaque group_id<0..255>;
///     uint64 epoch;
///     opaque tree_hash<0..255>;
///     opaque interim_transcript_hash<0..255>;
///     Extension extensions<0..2^32-1>;
///     HPKEPublicKey external_pub;
/// } PublicGroupStateTBS;
/// ```
pub(crate) struct PublicGroupStateTBS<'a> {
    pub(crate) group_id: &'a GroupId,
    pub(crate) epoch: &'a GroupEpoch,
    pub(crate) tree_hash: &'a [u8],
    pub(crate) interim_transcript_hash: &'a [u8],
    pub(crate) extensions: &'a [Box<dyn Extension>],
    pub(crate) external_pub: &'a HPKEPublicKey,
}

impl<'a> PublicGroupStateTBS<'a> {
    /// Signs the `PublicGroupStateTBS` with a `CredentialBundle`.
    fn sign(&self, credential_bundle: &CredentialBundle) -> Result<Signature, CredentialError> {
        let payload = self
            .encode_detached()
            .map_err(CredentialError::CodecError)?;
        credential_bundle
            .sign(&payload)
            .map_err(|_| CredentialError::SignatureError)
    }
}<|MERGE_RESOLUTION|>--- conflicted
+++ resolved
@@ -117,37 +117,6 @@
 #[derive(Debug, PartialEq, Clone, Serialize, Deserialize)]
 pub struct ConfirmationTag(pub(crate) Mac);
 
-<<<<<<< HEAD
-impl ConfirmationTag {
-    /// Create a new confirmation tag.
-    ///
-    /// >  11.2. Commit
-    ///
-    /// ```text
-    /// MLSPlaintext.confirmation_tag =
-    ///     MAC(confirmation_key, GroupContext.confirmed_transcript_hash)
-    /// ```
-    pub fn new(
-        ciphersuite: &Ciphersuite,
-        confirmation_key: &ConfirmationKey,
-        confirmed_transcript_hash: &[u8],
-    ) -> Self {
-        log_crypto!(trace, "Compute confirmation tag with:");
-        log_crypto!(trace, "  key:  {:x?}", confirmation_key.secret().to_bytes());
-        log_crypto!(trace, "  hash: {:x?}", confirmed_transcript_hash);
-        ConfirmationTag(
-            ciphersuite
-                .mac(
-                    confirmation_key.secret(),
-                    &Secret::from(confirmed_transcript_hash.to_vec()),
-                )
-                .into(),
-        )
-    }
-}
-
-=======
->>>>>>> a454a5a6
 impl From<ConfirmationTag> for Vec<u8> {
     fn from(confirmation_tag: ConfirmationTag) -> Self {
         confirmation_tag.0.into()
