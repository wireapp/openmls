--- conflicted
+++ resolved
@@ -147,11 +147,7 @@
             }
             let leaf_index = self
                 .diff
-<<<<<<< HEAD
-                .add_leaf(kp.leaf_node().clone().into())
-=======
-                .add_leaf(leaf_node.clone())
->>>>>>> 9617adc5
+                .add_leaf(kp.leaf_node().clone())
                 // TODO #810
                 .map_err(|_| LibraryError::custom("Tree full: cannot add more members"))?;
             invitation_list.push((leaf_index, add_proposal.clone()))
