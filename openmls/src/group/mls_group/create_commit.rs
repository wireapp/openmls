use openmls_traits::OpenMlsCryptoProvider;

use crate::ciphersuite::signable::Signable;
use crate::config::Config;
use crate::credentials::CredentialBundle;
use crate::framing::*;
use crate::group::mls_group::*;
use crate::group::*;
use crate::messages::*;

/// Wrapper for proposals by value and reference.
pub struct Proposals<'a> {
    pub proposals_by_reference: &'a [&'a MlsPlaintext],
    pub proposals_by_value: &'a [&'a Proposal],
}

impl MlsGroup {
    pub(crate) fn create_commit_internal(
        &self,
        framing_parameters: FramingParameters,
        credential_bundle: &CredentialBundle,
        proposals: Proposals,
        force_self_update: bool,
        psk_fetcher_option: Option<PskFetcher>,
<<<<<<< HEAD
        init_secret: Option<InitSecret>,
    ) -> CreateCommitResult {
        let ciphersuite = self.ciphersuite();

        // If an init secret is given, we consider this an external commit. In
        // particular, if this is an external commit, we don't have an index
        // (yet).
        let own_index = if init_secret.is_none() {
            None
        } else {
            Some(self.tree().own_node_index())
        };

=======
        backend: &impl OpenMlsCryptoProvider,
    ) -> CreateCommitResult {
        let ciphersuite = self.ciphersuite();
        let proposals_by_reference = proposals.proposals_by_reference;
        let proposals_by_value = proposals.proposals_by_value;
>>>>>>> 470410d9
        // Filter proposals
        let (proposal_queue, contains_own_updates) = ProposalQueue::filter_proposals(
            ciphersuite,
            backend,
            proposals_by_reference,
            proposals_by_value,
            own_index,
            self.tree().leaf_count(),
        )?;

        let proposal_reference_list = proposal_queue.commit_list();

        let sender_index = self.sender_index();
        // Make a copy of the current tree to apply proposals safely
        let mut provisional_tree = RatchetTree::new_from_public_tree(&self.tree());

        // Apply proposals to tree
        let apply_proposals_values =
            match provisional_tree.apply_proposals(backend, proposal_queue, &[]) {
                Ok(res) => res,
                Err(_) => return Err(CreateCommitError::OwnKeyNotFound.into()),
            };
        if apply_proposals_values.self_removed {
            return Err(CreateCommitError::CannotRemoveSelf.into());
        }

        let serialized_group_context = self.group_context.tls_serialize_detached()?;
        let (path_option, kpb_option) =
            if apply_proposals_values.path_required || contains_own_updates || force_self_update {
                // If path is needed, compute path values
                let (path, key_package_bundle) = provisional_tree.refresh_private_tree(
                    credential_bundle,
                    &serialized_group_context,
                    apply_proposals_values.exclusion_list(),
                    backend,
                )?;
                (Some(path), Some(key_package_bundle))
            } else {
                // If path is not needed, return empty commit secret
                (None, None)
            };

        // Create commit message
        let commit = Commit {
            proposals: proposal_reference_list.into(),
            path: path_option,
        };

        // Create provisional group state
        let mut provisional_epoch = self.group_context.epoch;
        provisional_epoch.increment();

        // Build MlsPlaintext
        let mut mls_plaintext = MlsPlaintext::new_commit(
            framing_parameters,
            sender_index,
            commit,
            credential_bundle,
            &self.group_context,
            backend,
        )?;

        // Calculate the confirmed transcript hash
        let confirmed_transcript_hash = update_confirmed_transcript_hash(
            ciphersuite,
            backend,
            // It is ok to use `unwrap()` here, because we know the MlsPlaintext contains a
            // Commit
            &MlsPlaintextCommitContent::try_from(&mls_plaintext).unwrap(),
            &self.interim_transcript_hash,
        )?;

        // Calculate tree hash
        let tree_hash = provisional_tree.tree_hash(backend);

        // TODO #186: Implement extensions
        let extensions: Vec<Extension> = Vec::new();

        // Calculate group context
        let provisional_group_context = GroupContext::new(
            self.group_context.group_id.clone(),
            provisional_epoch,
            tree_hash.clone(),
            confirmed_transcript_hash.clone(),
            &extensions,
        );

        let joiner_secret = JoinerSecret::new(
            backend,
            provisional_tree.commit_secret(),
            self.epoch_secrets()
                .init_secret()
                .ok_or(MlsGroupError::InitSecretNotFound)?,
        );

        // Create group secrets for later use, so we can afterwards consume the
        // `joiner_secret`.
        let plaintext_secrets = PlaintextSecret::new(
            &joiner_secret,
            apply_proposals_values.invitation_list,
            &provisional_tree,
            &apply_proposals_values.presharedkeys,
            backend,
        )?;

        // Create key schedule
        let mut key_schedule = KeySchedule::init(
            ciphersuite,
            backend,
            joiner_secret,
            psk_output(
                ciphersuite,
                backend,
                psk_fetcher_option,
                &apply_proposals_values.presharedkeys,
            )?,
        );

        let welcome_secret = key_schedule.welcome(backend)?;
        key_schedule.add_context(backend, &provisional_group_context)?;
        let provisional_epoch_secrets = key_schedule.epoch_secrets(backend, false)?;

        // Calculate the confirmation tag
        let confirmation_tag = provisional_epoch_secrets
            .confirmation_key()
            .tag(backend, &confirmed_transcript_hash);

        // Set the confirmation tag
        mls_plaintext.set_confirmation_tag(confirmation_tag.clone());

        // Add membership tag
        mls_plaintext.set_membership_tag(
            backend,
            &serialized_group_context,
            self.epoch_secrets().membership_key(),
        )?;

        // Check if new members were added an create welcome message
        if !plaintext_secrets.is_empty() {
            // Create the ratchet tree extension if necessary
            let extensions: Vec<Extension> = if self.use_ratchet_tree_extension {
                vec![Extension::RatchetTree(RatchetTreeExtension::new(
                    provisional_tree.public_key_tree_copy(),
                ))]
            } else {
                Vec::new()
            };
            // Create GroupInfo object
            let group_info = GroupInfoPayload::new(
                provisional_group_context.group_id.clone(),
                provisional_group_context.epoch,
                tree_hash,
                confirmed_transcript_hash,
                extensions,
                confirmation_tag,
                sender_index,
            );
            let group_info = group_info.sign(backend, credential_bundle)?;

            // Encrypt GroupInfo object
            let (welcome_key, welcome_nonce) = welcome_secret.derive_welcome_key_nonce(backend);
            let encrypted_group_info = welcome_key
                .aead_seal(
                    backend,
                    &group_info.tls_serialize_detached()?,
                    &[],
                    &welcome_nonce,
                )
                .unwrap();
            // Encrypt group secrets
            let secrets = plaintext_secrets
                .iter()
                .map(
                    |PlaintextSecret {
                         public_key,
                         group_secrets_bytes,
                         key_package_hash,
                     }| {
                        let encrypted_group_secrets =
                            ciphersuite.hpke_seal(public_key, &[], &[], group_secrets_bytes);
                        EncryptedGroupSecrets {
                            key_package_hash: key_package_hash.clone().into(),
                            encrypted_group_secrets,
                        }
                    },
                )
                .collect();
            // Create welcome message
            let welcome = Welcome::new(
                Config::supported_versions()[0],
                self.ciphersuite,
                secrets,
                encrypted_group_info,
            );
            Ok((mls_plaintext, Some(welcome), kpb_option))
        } else {
            Ok((mls_plaintext, None, kpb_option))
        }
    }
}

/// Helper struct holding values that are encryptedin the
/// `EncryptedGroupSecrets`. In particular, the `group_secrets_bytes` are
/// encrypted for the `public_key` into `encrypted_group_secrets` later.
pub(crate) struct PlaintextSecret {
    pub(crate) public_key: HpkePublicKey,
    pub(crate) group_secrets_bytes: Vec<u8>,
    pub(crate) key_package_hash: Vec<u8>,
}

impl PlaintextSecret {
    /// Prepare the `GroupSecrets` for a number of `invited_members` based on a
    /// provisional `RatchetTree`. If there are `path_secrets` in the
    /// provisional tree, we need to include a `path_secret` into the
    /// `GroupSecrets`.
    pub(crate) fn new(
        joiner_secret: &JoinerSecret,
        invited_members: Vec<(LeafIndex, AddProposal)>,
        provisional_tree: &RatchetTree,
        presharedkeys: &PreSharedKeys,
        backend: &impl OpenMlsCryptoProvider,
    ) -> Result<Vec<Self>, MlsGroupError> {
        let mut plaintext_secrets = vec![];
        for (index, add_proposal) in invited_members {
            let key_package = add_proposal.key_package;
            let key_package_hash = key_package.hash(backend);

            // Compute the index of the common ancestor lowest in the
            // tree of our own leaf and the given index.
            let common_ancestor_index = treemath::common_ancestor_index(
                index.into(),
                provisional_tree.own_node_index().into(),
            );

            let path_secret = provisional_tree.path_secret(common_ancestor_index);

            // Create the GroupSecrets object for the respective member.
            let group_secrets_bytes =
                GroupSecrets::new_encoded(joiner_secret, path_secret, presharedkeys)?;
            plaintext_secrets.push(PlaintextSecret {
                public_key: key_package.hpke_init_key().clone(),
                group_secrets_bytes,
                key_package_hash,
            });
        }
        Ok(plaintext_secrets)
    }
}<|MERGE_RESOLUTION|>--- conflicted
+++ resolved
@@ -22,7 +22,7 @@
         proposals: Proposals,
         force_self_update: bool,
         psk_fetcher_option: Option<PskFetcher>,
-<<<<<<< HEAD
+        backend: &impl OpenMlsCryptoProvider,
         init_secret: Option<InitSecret>,
     ) -> CreateCommitResult {
         let ciphersuite = self.ciphersuite();
@@ -36,19 +36,12 @@
             Some(self.tree().own_node_index())
         };
 
-=======
-        backend: &impl OpenMlsCryptoProvider,
-    ) -> CreateCommitResult {
-        let ciphersuite = self.ciphersuite();
-        let proposals_by_reference = proposals.proposals_by_reference;
-        let proposals_by_value = proposals.proposals_by_value;
->>>>>>> 470410d9
         // Filter proposals
         let (proposal_queue, contains_own_updates) = ProposalQueue::filter_proposals(
             ciphersuite,
             backend,
-            proposals_by_reference,
-            proposals_by_value,
+            proposals.proposals_by_reference,
+            proposals.proposals_by_value,
             own_index,
             self.tree().leaf_count(),
         )?;
