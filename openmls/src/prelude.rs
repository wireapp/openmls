--- conflicted
+++ resolved
@@ -38,16 +38,9 @@
 };
 pub use crate::utils::*;
 
-<<<<<<< HEAD
 #[cfg(any(feature = "test-utils", test))]
 pub use crate::binary_tree::array_representation::kat_treemath::*;
 
-// Things we need for fuzzing (but not otherwise)
-#[cfg(fuzzing)]
-pub use crate::messages::proposals::Proposal;
-
-=======
->>>>>>> f4d913c7
 // TLS codec traits
 pub use tls_codec::{
     Deserialize as TlsDeserializeTrait, Serialize as TlsSerializeTrait, Size as TlsSizeTrait,
