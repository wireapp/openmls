--- conflicted
+++ resolved
@@ -5,13 +5,8 @@
 pub use crate::group::MlsGroupConfig;
 pub use crate::group::{
     proposals::{ProposalStore, StagedProposal},
-<<<<<<< HEAD
-    GroupEvent, InvalidMessageError, ManagedGroup, ManagedGroupCallbacks, ManagedGroupConfig,
-    ManagedGroupError, MlsMessageOut, Removal, UpdatePolicy, WireFormat,
-=======
     InvalidMessageError, ManagedGroup, ManagedGroupConfig, ManagedGroupError, UpdatePolicy,
     WireFormat,
->>>>>>> 3f75a1d5
 };
 // Errors
 pub use crate::group::errors::{
